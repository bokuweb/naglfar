--- conflicted
+++ resolved
@@ -61,6 +61,7 @@
 #[derive(Clone, Debug)]
 pub struct Text {
     pub rect: Rect,
+    pub line: i32, // Starts with 0
     pub text: String,
     pub font: Font,
     pub line_height: f64,
@@ -162,126 +163,10 @@
 }
 
 impl<'a> LayoutBox<'a> {
-<<<<<<< HEAD
-    fn calculate_inline_size(&mut self, ctx: &Context) {
-        match self.box_type {
-            BoxType::BlockNode(_) => for child in &mut self.children {
-                child.calculate_inline_size(ctx);
-            },
-            BoxType::InlineNode(_) => self.do_calculate_inline_size(ctx),
-            BoxType::TextNode(_) => self.do_calculate_text_size_inline(ctx),
-            BoxType::AnonymousBlock(_) => for child in &mut self.children {
-                child.calculate_inline_size(ctx);
-            },
-        }
-    }
-    fn do_calculate_inline_size(&mut self, ctx: &Context) {
-        let style = self.get_style_node().unwrap();
-        let default_font_size = Value::Length(DEFAULT_FONT_SIZE, Unit::Px);
-        let font_size = style
-            .lookup("font-size", "font-size", &default_font_size)
-            .to_px();
-
-        self.dimensions.content.height = Au::from_f64_px(font_size);
-
-        for child in &mut self.children {
-            child.calculate_inline_size(ctx);
-            self.dimensions.content.width += child.dimensions.content.width;
-        }
-    }
-    fn do_calculate_text_size_inline(&mut self, ctx: &Context) {
-        let style = self.get_style_node().unwrap();
-
-        let text = if let NodeType::Text(ref text) = style.node.data {
-            text
-        } else {
-            return;
-        };
-
-        let (font_size, _line_height, font_weight) = self.get_text_font_info();
-        // TODO: REFINE THIS!
-        ctx.set_font_size(font_size);
-        ctx.select_font_face(
-            "",
-            cairo::FontSlant::Normal,
-            font_weight.to_cairo_font_weight(),
-        );
-        let font_info = ctx.get_scaled_font();
-        let text_width = font_info.text_extents(text.as_str()).x_advance;
-
-        self.dimensions.content.width = Au::from_f64_px(text_width);
-        self.dimensions.content.height = Au::from_f64_px(font_size);
-    }
-    fn calculate_block_size(&mut self, ctx: &Context, mut containing_block: Dimensions) {
-        match self.box_type {
-            BoxType::BlockNode(_) => self.do_calculate_block_size(ctx, containing_block),
-            BoxType::InlineNode(_) => {}
-            BoxType::TextNode(_) => {}
-            BoxType::AnonymousBlock(_) => {
-                self.dimensions.content.width = containing_block.content.width;
-
-                containing_block.content.width = Au(0);
-
-                for child in &mut self.children {
-                    let child_width = child.dimensions.content.width;
-
-                    if self.dimensions.content.width < containing_block.content.width + child_width
-                    {
-                        match child.box_type {
-                            BoxType::InlineNode(_) | BoxType::TextNode(_) => {
-                                self.dimensions.content.height = vec![
-                                    self.dimensions.content.height,
-                                    Au::from_f64_px(
-                                        ((child.dimensions.content.width
-                                            / self.dimensions.content.width)
-                                            as i32 as f64
-                                            + 1.0)
-                                            * child.dimensions.content.height.to_f64_px(),
-                                    ),
-                                ].into_iter()
-                                    .fold(Au::from_f64_px(0.0), |x, y| if x < y { y } else { x });
-                            }
-                            _ => panic!(),
-                        }
-                        containing_block.content.width = child.dimensions.content.width
-                            - Au(
-                                (child.dimensions.content.width / self.dimensions.content.width)
-                                    as i32,
-                            );
-                    } else {
-                        containing_block.content.width += child_width;
-
-                        // Inline and text elements are already calculated their size.
-                        self.dimensions.content.height = vec![
-                            self.dimensions.content.height,
-                            child.dimensions.margin_box().height,
-                        ].into_iter()
-                            .fold(Au::from_f64_px(0.0), |x, y| if x < y { y } else { x });
-                    }
-                }
-                self.dimensions.content.height =
-                    Au::from_f64_px(self.dimensions.content.height.to_f64_px() * 1.2);
-            }
-        }
-    }
-    fn do_calculate_block_size(&mut self, ctx: &Context, containing_block: Dimensions) {
-        self.calculate_block_width(containing_block);
-
-        for child in &mut self.children {
-            child.calculate_block_size(ctx, self.dimensions);
-            self.dimensions.content.height += child.dimensions.margin_box().height;
-        }
-
-        self.calculate_block_height(ctx);
-    }
-
-    fn calculate_position(
-=======
     /// Lay out a box and its descendants.
     /// `saved_block` is used to know the maximum width/height of the box, calculate the percent
     /// width/height and so on.
     fn layout(
->>>>>>> 8dfb93e7
         &mut self,
         ctx: &Context,
         texts: &mut Texts,
@@ -291,142 +176,6 @@
     ) {
         match self.box_type {
             BoxType::BlockNode(_) => {
-<<<<<<< HEAD
-                self.calculate_block_position(containing_block);
-                containing_block.content.height = Au::from_f64_px(0.0);
-                for child in &mut self.children {
-                    child.calculate_position(ctx, texts, containing_block, saved_block, viewport);
-                    containing_block.content.height += child.dimensions.margin_box().height;
-                }
-            }
-            BoxType::InlineNode(_) => {
-                self.calculate_inline_position(containing_block);
-
-                // containing_block.content.width = Au(0);
-
-                for child in &mut self.children {
-                    child.calculate_position(ctx, texts, containing_block, saved_block, viewport);
-                    containing_block.content.width += child.dimensions.margin_box().width;
-                }
-            }
-            BoxType::TextNode(_) => {
-                self.calculate_text_position(ctx, texts, containing_block, saved_block)
-            }
-            BoxType::AnonymousBlock(ref mut texts) => {
-                // TODO: REFINE THIS CODE!!
-                self.dimensions.content.x = Au::from_f64_px(0.0);
-                self.dimensions.content.y = containing_block.content.height;
-
-                containing_block.content.width = Au(0);
-                containing_block.content.height = Au(0);
-
-                let mut line = 0;
-
-                for child in &mut self.children {
-                    child.calculate_position(
-                        ctx,
-                        texts,
-                        containing_block,
-                        self.dimensions,
-                        viewport,
-                    );
-
-                    let mut child_width = child.dimensions.margin_box().width;
-
-                    if self.dimensions.content.width < containing_block.content.width + child_width
-                    {
-                        let style = child.get_style_node().unwrap();
-
-                        match child.box_type {
-                            BoxType::TextNode(_) => {
-                                let text = if let NodeType::Text(ref text) = style.node.data {
-                                    text
-                                } else {
-                                    unreachable!();
-                                };
-
-                                let (font_size, line_height, font_weight) =
-                                    child.get_text_font_info();
-
-                                // TODO: REFINE THIS!
-                                ctx.set_font_size(font_size);
-                                ctx.select_font_face(
-                                    "",
-                                    cairo::FontSlant::Normal,
-                                    font_weight.to_cairo_font_weight(),
-                                );
-                                let font_info = ctx.get_scaled_font();
-                                let font_width = font_info.extents().max_x_advance;
-
-                                let mut lines_str = vec![];
-                                let mut line_str = "".to_string();
-                                let mut max =
-                                    self.dimensions.content.width - containing_block.content.width;
-
-                                for c in text.chars() {
-                                    if font_info.text_extents(line_str.as_str()).x_advance
-                                        + font_width
-                                        > max.to_f64_px()
-                                    {
-                                        lines_str.push(line_str.clone());
-                                        line_str.clear();
-                                        max = self.dimensions.content.width;
-                                    }
-                                    line_str.push(c);
-                                }
-                                lines_str.push(line_str.clone());
-
-                                texts.pop();
-
-                                line += lines_str.len();
-
-                                for (i, t) in lines_str.iter().enumerate() {
-                                    child_width = Au::from_f64_px(
-                                        font_info.text_extents(t.as_str()).x_advance,
-                                    );
-                                    texts.push(Text {
-                                        rect: Rect {
-                                            x: if i == 0 {
-                                                containing_block.content.width
-                                            } else {
-                                                Au(0)
-                                            },
-                                            y: Au::from_f64_px(line_height - font_size) / 2
-                                                + Au::from_f64_px(i as f64 * line_height),
-                                            width: Au::from_f64_px(
-                                                font_info.text_extents(t.as_str()).x_advance,
-                                            ),
-                                            height: Au::from_f64_px(font_size),
-                                        },
-                                        font: Font {
-                                            size: font_size,
-                                            weight: font_weight,
-                                        },
-                                        text: t.clone(),
-                                        line_height: line_height,
-                                    });
-                                }
-
-                                containing_block.content.width = child_width;
-                                containing_block.content.height =
-                                    Au::from_f64_px((line - 1) as f64 * line_height);
-                            }
-                            _ => {}
-                        }
-                    } else {
-                        containing_block.content.width += child_width;
-                    }
-
-                    let (font_size, line_height, _) = child.get_text_font_info();
-                    // For inline elements. (Texts are already added `(line_height - font_size) /
-                    // 2`.
-                    child.dimensions.content.y += Au::from_f64_px(line_height - font_size) / 2;
-                }
-            }
-        }
-    }
-    fn calculate_text_position(
-=======
                 self.layout_block(ctx, texts, containing_block, saved_block, viewport)
             }
             BoxType::InlineNode(_) => {
@@ -483,54 +232,11 @@
 
     /// Lay out a inline-level element and its descendants.
     fn layout_inline(
->>>>>>> 8dfb93e7
         &mut self,
         ctx: &Context,
         texts: &mut Texts,
         containing_block: Dimensions,
         saved_block: Dimensions,
-<<<<<<< HEAD
-    ) {
-        let style = self.get_style_node().unwrap();
-
-        let text = if let NodeType::Text(ref text) = style.node.data {
-            text
-        } else {
-            panic!();
-        };
-
-        let (font_size, line_height, font_weight) = self.get_text_font_info();
-
-        // TODO: REFINE THIS!
-        ctx.set_font_size(font_size);
-        ctx.select_font_face(
-            "",
-            cairo::FontSlant::Normal,
-            font_weight.to_cairo_font_weight(),
-        );
-        let font_info = ctx.get_scaled_font();
-        let text_width = font_info.text_extents(text.as_str()).x_advance;
-        let font_width = font_info.extents().max_x_advance;
-
-        texts.push(Text {
-            rect: {
-                let mut r = self.dimensions.content;
-                r.x = containing_block.content.width;
-                r.y =
-                    containing_block.content.height + Au::from_f64_px(line_height - font_size) / 2;
-                r
-            },
-            text: text.clone(),
-            font: Font {
-                size: font_size,
-                weight: font_weight,
-            },
-            line_height: line_height,
-        });
-    }
-    // Returns (font size, line height)
-    fn get_text_font_info(&self) -> (f64, f64, FontWeight) {
-=======
         viewport: Dimensions,
     ) {
         self.calculate_inline_position(containing_block);
@@ -557,8 +263,13 @@
         containing_block: Dimensions,
         saved_block: Dimensions,
     ) {
->>>>>>> 8dfb93e7
         let style = self.get_style_node().unwrap();
+
+        let text = if let NodeType::Text(ref text) = style.node.data {
+            text
+        } else {
+            return;
+        };
 
         let default_font_size = Value::Length(DEFAULT_FONT_SIZE, Unit::Px);
         let font_size = style
@@ -572,9 +283,6 @@
             .lookup("font-weight", "font-weight", &default_font_weight)
             .to_font_weight();
 
-<<<<<<< HEAD
-        (font_size, line_height, font_weight)
-=======
         // TODO: REFINE THIS!
         ctx.set_font_size(font_size);
         ctx.select_font_face(
@@ -652,7 +360,6 @@
             self.dimensions.content.width = Au::from_f64_px(text_width);
             self.dimensions.content.height = Au::from_f64_px(line_height);
         };
->>>>>>> 8dfb93e7
     }
 
     /// Finish calculating the inline's edge sizes, and position it within its containing block.
@@ -699,8 +406,6 @@
         d.content.y = containing_block.content.height + d.margin.top + d.border.top + d.padding.top;
     }
 
-<<<<<<< HEAD
-=======
     /// Lay out the inline's children within its content area.
     /// Sets the total content width to `self.dimensions.width` and
     /// sets `default font size(height)` to self.dimensions.height`.
@@ -721,7 +426,6 @@
         d.content.height = Au::from_f64_px(font_size);
     }
 
->>>>>>> 8dfb93e7
     /// Calculate the width of a block-level non-replaced element in normal flow.
     /// Sets the horizontal margin/padding/border dimensions, and the `width`.
     /// ref. http://www.w3.org/TR/CSS2/visudet.html#blockwidth
@@ -860,6 +564,17 @@
 
         // Position the box below all the previous boxes in the container.
         d.content.y = containing_block.content.height + d.margin.top + d.border.top + d.padding.top;
+    }
+
+    /// Lay out the block's children within its content area.
+    /// Sets `self.dimensions.height` to the total content height.
+    fn layout_block_children(&mut self, ctx: &Context, texts: &mut Texts, viewport: Dimensions) {
+        let d = &mut self.dimensions;
+        for child in &mut self.children {
+            child.layout(ctx, texts, *d, *d, viewport);
+            // Increment the height so each child is laid out below the previous one.
+            d.content.height += child.dimensions.margin_box().height;
+        }
     }
 
     /// Height of a block-level non-replaced element in normal flow with overflow visible.
